import { execSync } from 'child_process';
import { GitHubIssue, ProcessingResult } from './types';
import { logger } from './logger';
import { RetryHandler } from './logger';

/**
 * Processes GitHub issues using ClaudeCode integration
 * Handles branch management, code generation, and git operations
 */
export class ClaudeCodeProcessor {
  constructor(private workingDirectory: string = process.cwd()) {}

  /**
   * Processes a GitHub issue by creating a branch and generating code
   * @param issue - GitHub issue to process
   * @param baseBranch - Base branch to create feature branch from
   * @returns Processing result with success status and branch information
   */
  async processIssue(issue: GitHubIssue, baseBranch: string): Promise<ProcessingResult> {
    const branchName = this.generateBranchName(issue);
    
    try {
      logger.info(`Processing issue #${issue.number}: ${issue.title}`);
      
      await this.switchToBranch(branchName, baseBranch);
      
      const promptMessage = this.createPromptFromIssue(issue);
      
      await RetryHandler.withRetry(
        () => this.executeClaudeCode(promptMessage),
        3,
        2000,
        `ClaudeCode execution for issue #${issue.number}`
      );
      
      const hasChanges = await this.checkForChanges();
      
      if (!hasChanges) {
        logger.warn(`No changes detected for issue #${issue.number}`);
        return {
          success: false,
          error: 'No changes were made by ClaudeCode'
        };
      }
      
      await this.commitChanges(issue);
      await this.pushBranch(branchName);
      
      return {
        success: true,
        branchName,
        pullRequestUrl: undefined
      };
      
    } catch (error) {
      logger.error(`Failed to process issue #${issue.number}:`, error);
      return {
        success: false,
        error: error instanceof Error ? error.message : String(error)
      };
    }
  }

  /**
   * Generates a safe branch name from issue number and title
   * @param issue - GitHub issue
   * @returns Sanitized branch name
   */
  private generateBranchName(issue: GitHubIssue): string {
    const sanitizedTitle = issue.title
      .toLowerCase()
      .replace(/[^a-z0-9\s-]/g, '')
      .replace(/\s+/g, '-')
      .substring(0, 50);
    
    return `issue-${issue.number}-${sanitizedTitle}`;
  }

  private async switchToBranch(branchName: string, baseBranch: string): Promise<void> {
    try {
      logger.info(`Switching to base branch: ${baseBranch}`);
      execSync(`git checkout ${baseBranch}`, { 
        cwd: this.workingDirectory, 
        stdio: 'pipe' 
      });
      
      execSync(`git pull origin ${baseBranch}`, { 
        cwd: this.workingDirectory, 
        stdio: 'pipe' 
      });
      
      logger.info(`Creating and switching to branch: ${branchName}`);
      execSync(`git checkout -b ${branchName}`, { 
        cwd: this.workingDirectory, 
        stdio: 'pipe' 
      });
      
    } catch (error) {
      logger.error(`Failed to switch to branch ${branchName}:`, error);
      throw new Error(`Branch switching failed: ${error}`);
    }
  }

  private createPromptFromIssue(issue: GitHubIssue): string {
    let prompt = 'Please help implement the following GitHub issue:\n\n';
    prompt += `Title: ${issue.title}\n\n`;
    
    if (issue.body) {
      prompt += `Description:\n${issue.body}\n\n`;
    }
    
    prompt += `Issue URL: ${issue.html_url}\n\n`;
    prompt += 'Please implement the required changes and ensure the code follows best practices.';
    
    return prompt;
  }

  /**
   * Executes ClaudeCode with the provided prompt
   * @param prompt - Formatted prompt containing issue details
   */
  private async executeClaudeCode(prompt: string): Promise<void> {
    try {
      logger.info('Executing ClaudeCode via stdin...');
      
<<<<<<< HEAD
      const command = 'claude code --print';
      const output = execSync(command, {
=======
  const command = 'claude code';
  execSync(command, {
>>>>>>> fc2558d6
        cwd: this.workingDirectory,
        input: prompt,
        encoding: 'utf8',
        stdio: ['pipe', 'pipe', 'inherit'],
        timeout: 300000
      });
      
      logger.info(`ClaudeCode response: ${output.substring(0, 200)}...`);
      
      logger.info('ClaudeCode execution completed');
    } catch (error) {
      logger.error('ClaudeCode execution failed:', error);
      throw new Error(`ClaudeCode execution failed: ${error}`);
    }
  }

  private async checkForChanges(): Promise<boolean> {
    try {
      const output = execSync('git status --porcelain', { 
        cwd: this.workingDirectory, 
        encoding: 'utf8' 
      });
      
      return output.trim().length > 0;
    } catch (error) {
      logger.error('Failed to check for changes:', error);
      return false;
    }
  }

  private async commitChanges(issue: GitHubIssue): Promise<void> {
    try {
      logger.info('Committing changes...');
      
      execSync('git add .', { 
        cwd: this.workingDirectory, 
        stdio: 'pipe' 
      });
      
      const commitMessage = `Implement issue #${issue.number}: ${issue.title}

${issue.body || 'No description provided'}

Closes #${issue.number}

🤖 Generated with Claude Code Dispatcher
Co-Authored-By: Claude <noreply@anthropic.com>`;
      
      execSync(`git commit -m "${commitMessage}"`, { 
        cwd: this.workingDirectory, 
        stdio: 'pipe' 
      });
      
      logger.info('Changes committed successfully');
    } catch (error) {
      logger.error('Failed to commit changes:', error);
      throw new Error(`Commit failed: ${error}`);
    }
  }

  private async pushBranch(branchName: string): Promise<void> {
    try {
      logger.info(`Pushing branch: ${branchName}`);
      
      execSync(`git push -u origin ${branchName}`, { 
        cwd: this.workingDirectory, 
        stdio: 'pipe' 
      });
      
      logger.info('Branch pushed successfully');
    } catch (error) {
      logger.error('Failed to push branch:', error);
      throw new Error(`Push failed: ${error}`);
    }
  }
}<|MERGE_RESOLUTION|>--- conflicted
+++ resolved
@@ -122,14 +122,9 @@
   private async executeClaudeCode(prompt: string): Promise<void> {
     try {
       logger.info('Executing ClaudeCode via stdin...');
-      
-<<<<<<< HEAD
+
       const command = 'claude code --print';
       const output = execSync(command, {
-=======
-  const command = 'claude code';
-  execSync(command, {
->>>>>>> fc2558d6
         cwd: this.workingDirectory,
         input: prompt,
         encoding: 'utf8',
